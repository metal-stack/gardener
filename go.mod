module github.com/gardener/gardener

go 1.20

require (
	github.com/Masterminds/semver v1.5.0
	github.com/Masterminds/sprig v2.22.0+incompatible
	github.com/ahmetb/gen-crd-api-reference-docs v0.3.0
	github.com/bronze1man/yaml2json v0.0.0-20211227013850-8972abeaea25
	github.com/coreos/go-systemd/v22 v22.3.2
	github.com/fluent/fluent-operator/v2 v2.2.0
	github.com/gardener/dependency-watchdog v1.0.0
	github.com/gardener/etcd-druid v0.18.1
	github.com/gardener/hvpa-controller/api v0.5.0
	github.com/gardener/machine-controller-manager v0.48.1
	github.com/go-logr/logr v1.2.4
	github.com/go-test/deep v1.1.0
	github.com/gogo/protobuf v1.3.2
	github.com/golang/mock v1.6.0
	github.com/google/gnostic v0.5.7-v3refs
	github.com/google/go-cmp v0.5.9
	github.com/google/go-containerregistry v0.15.2
	github.com/hashicorp/go-multierror v1.1.1
	github.com/kubernetes-csi/external-snapshotter/client/v4 v4.2.0
	github.com/mholt/archiver v3.1.1+incompatible
	github.com/mitchellh/hashstructure/v2 v2.0.2
	github.com/onsi/ginkgo/v2 v2.9.2
	github.com/onsi/gomega v1.27.6
	github.com/prometheus/client_golang v1.14.0
	github.com/robfig/cron v1.2.0
	github.com/spf13/afero v1.8.2
	github.com/spf13/cobra v1.7.0
	github.com/spf13/pflag v1.0.5
	github.com/spf13/viper v1.11.0
	github.com/texttheater/golang-levenshtein v1.0.1
	go.uber.org/automaxprocs v1.5.1
	go.uber.org/goleak v1.2.0
	go.uber.org/zap v1.24.0
	golang.org/x/crypto v0.6.0
<<<<<<< HEAD
	golang.org/x/exp v0.0.0-20230213192124-5e25df0256eb
	golang.org/x/sync v0.1.0 // indirect
=======
	golang.org/x/text v0.8.0
>>>>>>> 0db1e8ec
	golang.org/x/time v0.3.0
	golang.org/x/tools v0.8.0
	gomodules.xyz/jsonpatch/v2 v2.2.0
	gonum.org/v1/gonum v0.12.0
	google.golang.org/protobuf v1.30.0
	gopkg.in/yaml.v2 v2.4.0
	istio.io/api v0.0.0-20230217221049-9d422bf48675
	istio.io/client-go v1.17.1
	k8s.io/api v0.26.3
	k8s.io/apiextensions-apiserver v0.26.3
	k8s.io/apimachinery v0.26.3
	k8s.io/apiserver v0.26.3
	k8s.io/autoscaler/vertical-pod-autoscaler v0.13.0
	k8s.io/client-go v11.0.1-0.20190409021438-1a26190bd76a+incompatible
	k8s.io/cluster-bootstrap v0.26.3
	k8s.io/code-generator v0.26.3
	k8s.io/component-base v0.26.3
	k8s.io/component-helpers v0.26.3
	k8s.io/helm v2.16.1+incompatible
	k8s.io/klog/v2 v2.90.1
	k8s.io/kube-aggregator v0.26.3
	k8s.io/kube-openapi v0.0.0-20221012153701-172d655c2280
	k8s.io/kube-proxy v0.26.3
	k8s.io/kubelet v0.26.3
	k8s.io/metrics v0.26.3
	k8s.io/pod-security-admission v0.26.3
	k8s.io/utils v0.0.0-20221128185143-99ec85e7a448
	sigs.k8s.io/controller-runtime v0.14.6
	sigs.k8s.io/controller-runtime/tools/setup-envtest v0.0.0-20221212190805-d4f1e822ca11 // v0.14.1
	sigs.k8s.io/controller-tools v0.11.3
	sigs.k8s.io/yaml v1.3.0
)

require (
	github.com/BurntSushi/toml v1.2.1 // indirect
	github.com/Masterminds/goutils v1.1.1 // indirect
	github.com/NYTimes/gziphandler v1.1.1 // indirect
	github.com/antlr/antlr4/runtime/Go/antlr v1.4.10 // indirect
	github.com/beorn7/perks v1.0.1 // indirect
	github.com/blang/semver/v4 v4.0.0 // indirect
	github.com/cenkalti/backoff/v4 v4.1.3 // indirect
	github.com/cespare/xxhash/v2 v2.1.2 // indirect
	github.com/containerd/stargz-snapshotter/estargz v0.14.3 // indirect
	github.com/coreos/go-semver v0.3.0 // indirect
	github.com/cyphar/filepath-securejoin v0.2.2 // indirect
	github.com/davecgh/go-spew v1.1.1 // indirect
	github.com/docker/cli v23.0.5+incompatible // indirect
	github.com/docker/distribution v2.8.1+incompatible // indirect
	github.com/docker/docker v23.0.5+incompatible // indirect
	github.com/docker/docker-credential-helpers v0.7.0 // indirect
	github.com/dsnet/compress v0.0.1 // indirect
	github.com/elazarl/goproxy v0.0.0-20191011121108-aa519ddbe484 // indirect
	github.com/emicklei/go-restful/v3 v3.9.0 // indirect
	github.com/evanphx/json-patch v4.12.0+incompatible // indirect
	github.com/evanphx/json-patch/v5 v5.6.0 // indirect
	github.com/fatih/color v1.13.0 // indirect
	github.com/felixge/httpsnoop v1.0.3 // indirect
	github.com/frankban/quicktest v1.14.4 // indirect
	github.com/fsnotify/fsnotify v1.6.0 // indirect
	github.com/ghodss/yaml v1.0.0 // indirect
	github.com/go-logr/stdr v1.2.2 // indirect
	github.com/go-logr/zapr v1.2.3 // indirect
	github.com/go-openapi/errors v0.20.3 // indirect
	github.com/go-openapi/jsonpointer v0.19.5 // indirect
	github.com/go-openapi/jsonreference v0.20.0 // indirect
	github.com/go-openapi/swag v0.19.14 // indirect
	github.com/go-task/slim-sprig v0.0.0-20230315185526-52ccab3ef572 // indirect
	github.com/gobuffalo/flect v0.3.0 // indirect
	github.com/gobwas/glob v0.2.3 // indirect
	github.com/godbus/dbus/v5 v5.0.4 // indirect
	github.com/golang/groupcache v0.0.0-20210331224755-41bb18bfe9da // indirect
	github.com/golang/protobuf v1.5.3 // indirect
	github.com/golang/snappy v0.0.4 // indirect
	github.com/google/cel-go v0.12.6 // indirect
	github.com/google/gofuzz v1.1.0 // indirect
	github.com/google/pprof v0.0.0-20210720184732-4bb14d4b1be1 // indirect
	github.com/google/uuid v1.1.2 // indirect
	github.com/grpc-ecosystem/go-grpc-prometheus v1.2.0 // indirect
	github.com/grpc-ecosystem/grpc-gateway/v2 v2.7.0 // indirect
	github.com/hashicorp/errwrap v1.0.0 // indirect
	github.com/hashicorp/hcl v1.0.0 // indirect
	github.com/huandu/xstrings v1.3.2 // indirect
	github.com/imdario/mergo v0.3.12 // indirect
	github.com/inconshreveable/mousetrap v1.1.0 // indirect
	github.com/josharian/intern v1.0.0 // indirect
	github.com/json-iterator/go v1.1.12 // indirect
	github.com/klauspost/compress v1.16.5 // indirect
	github.com/magiconair/properties v1.8.6 // indirect
	github.com/mailru/easyjson v0.7.6 // indirect
	github.com/mattn/go-colorable v0.1.12 // indirect
	github.com/mattn/go-isatty v0.0.14 // indirect
	github.com/matttproud/golang_protobuf_extensions v1.0.2 // indirect
	github.com/mitchellh/copystructure v1.2.0 // indirect
	github.com/mitchellh/go-homedir v1.1.0 // indirect
	github.com/mitchellh/mapstructure v1.4.3 // indirect
	github.com/mitchellh/reflectwalk v1.0.2 // indirect
	github.com/moby/spdystream v0.2.0 // indirect
	github.com/modern-go/concurrent v0.0.0-20180306012644-bacd9c7ef1dd // indirect
	github.com/modern-go/reflect2 v1.0.2 // indirect
	github.com/munnerz/goautoneg v0.0.0-20191010083416-a7dc8b61c822 // indirect
	github.com/nwaples/rardecode v1.1.2 // indirect
	github.com/opencontainers/go-digest v1.0.0 // indirect
	github.com/opencontainers/image-spec v1.1.0-rc3 // indirect
	github.com/pelletier/go-toml v1.9.4 // indirect
	github.com/pelletier/go-toml/v2 v2.0.0-beta.8 // indirect
	github.com/pierrec/lz4 v2.6.1+incompatible // indirect
	github.com/pkg/errors v0.9.1 // indirect
	github.com/prometheus/client_model v0.3.0 // indirect
	github.com/prometheus/common v0.37.0 // indirect
	github.com/prometheus/procfs v0.8.0 // indirect
	github.com/russross/blackfriday/v2 v2.1.0 // indirect
	github.com/sirupsen/logrus v1.9.0 // indirect
	github.com/spf13/cast v1.4.1 // indirect
	github.com/spf13/jwalterweatherman v1.1.0 // indirect
	github.com/stoewer/go-strcase v1.2.0 // indirect
	github.com/subosito/gotenv v1.2.0 // indirect
	github.com/ulikunitz/xz v0.5.10 // indirect
	github.com/vbatts/tar-split v0.11.3 // indirect
	github.com/xi2/xz v0.0.0-20171230120015-48954b6210f8 // indirect
	go.etcd.io/etcd/api/v3 v3.5.5 // indirect
	go.etcd.io/etcd/client/pkg/v3 v3.5.5 // indirect
	go.etcd.io/etcd/client/v3 v3.5.5 // indirect
	go.opentelemetry.io/contrib/instrumentation/google.golang.org/grpc/otelgrpc v0.35.0 // indirect
	go.opentelemetry.io/contrib/instrumentation/net/http/otelhttp v0.35.0 // indirect
	go.opentelemetry.io/otel v1.10.0 // indirect
	go.opentelemetry.io/otel/exporters/otlp/internal/retry v1.10.0 // indirect
	go.opentelemetry.io/otel/exporters/otlp/otlptrace v1.10.0 // indirect
	go.opentelemetry.io/otel/exporters/otlp/otlptrace/otlptracegrpc v1.10.0 // indirect
	go.opentelemetry.io/otel/metric v0.31.0 // indirect
	go.opentelemetry.io/otel/sdk v1.10.0 // indirect
	go.opentelemetry.io/otel/trace v1.10.0 // indirect
	go.opentelemetry.io/proto/otlp v0.19.0 // indirect
	go.uber.org/atomic v1.9.0 // indirect
	go.uber.org/multierr v1.7.0 // indirect
<<<<<<< HEAD
	golang.org/x/mod v0.10.0 // indirect
	golang.org/x/net v0.9.0 // indirect
	golang.org/x/oauth2 v0.7.0 // indirect
	golang.org/x/sys v0.7.0 // indirect
	golang.org/x/term v0.7.0 // indirect
	golang.org/x/text v0.9.0 // indirect
=======
	golang.org/x/mod v0.9.0 // indirect
	golang.org/x/net v0.8.0 // indirect
	golang.org/x/oauth2 v0.0.0-20220411215720-9780585627b5 // indirect
	golang.org/x/sync v0.1.0 // indirect
	golang.org/x/sys v0.6.0 // indirect
	golang.org/x/term v0.6.0 // indirect
>>>>>>> 0db1e8ec
	google.golang.org/appengine v1.6.7 // indirect
	google.golang.org/genproto v0.0.0-20221018160656-63c7b68cfc55 // indirect
	google.golang.org/grpc v1.50.1 // indirect
	gopkg.in/inf.v0 v0.9.1 // indirect
	gopkg.in/ini.v1 v1.66.4 // indirect
	gopkg.in/natefinch/lumberjack.v2 v2.0.0 // indirect
	gopkg.in/yaml.v3 v3.0.1 // indirect
	k8s.io/gengo v0.0.0-20220902162205-c0856e24416d // indirect
	k8s.io/klog v1.0.0 // indirect
	k8s.io/kms v0.26.3 // indirect
	sigs.k8s.io/apiserver-network-proxy/konnectivity-client v0.0.36 // indirect
	sigs.k8s.io/json v0.0.0-20220713155537-f223a00ba0e2 // indirect
	sigs.k8s.io/structured-merge-diff/v4 v4.2.3 // indirect
)

replace k8s.io/client-go => k8s.io/client-go v0.26.3<|MERGE_RESOLUTION|>--- conflicted
+++ resolved
@@ -37,12 +37,7 @@
 	go.uber.org/goleak v1.2.0
 	go.uber.org/zap v1.24.0
 	golang.org/x/crypto v0.6.0
-<<<<<<< HEAD
-	golang.org/x/exp v0.0.0-20230213192124-5e25df0256eb
-	golang.org/x/sync v0.1.0 // indirect
-=======
-	golang.org/x/text v0.8.0
->>>>>>> 0db1e8ec
+	golang.org/x/text v0.9.0
 	golang.org/x/time v0.3.0
 	golang.org/x/tools v0.8.0
 	gomodules.xyz/jsonpatch/v2 v2.2.0
@@ -75,6 +70,8 @@
 	sigs.k8s.io/controller-tools v0.11.3
 	sigs.k8s.io/yaml v1.3.0
 )
+
+require golang.org/x/exp v0.0.0-20230213192124-5e25df0256eb
 
 require (
 	github.com/BurntSushi/toml v1.2.1 // indirect
@@ -177,21 +174,12 @@
 	go.opentelemetry.io/proto/otlp v0.19.0 // indirect
 	go.uber.org/atomic v1.9.0 // indirect
 	go.uber.org/multierr v1.7.0 // indirect
-<<<<<<< HEAD
 	golang.org/x/mod v0.10.0 // indirect
 	golang.org/x/net v0.9.0 // indirect
 	golang.org/x/oauth2 v0.7.0 // indirect
+	golang.org/x/sync v0.1.0 // indirect
 	golang.org/x/sys v0.7.0 // indirect
 	golang.org/x/term v0.7.0 // indirect
-	golang.org/x/text v0.9.0 // indirect
-=======
-	golang.org/x/mod v0.9.0 // indirect
-	golang.org/x/net v0.8.0 // indirect
-	golang.org/x/oauth2 v0.0.0-20220411215720-9780585627b5 // indirect
-	golang.org/x/sync v0.1.0 // indirect
-	golang.org/x/sys v0.6.0 // indirect
-	golang.org/x/term v0.6.0 // indirect
->>>>>>> 0db1e8ec
 	google.golang.org/appengine v1.6.7 // indirect
 	google.golang.org/genproto v0.0.0-20221018160656-63c7b68cfc55 // indirect
 	google.golang.org/grpc v1.50.1 // indirect
