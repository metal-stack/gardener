--- conflicted
+++ resolved
@@ -37,10 +37,7 @@
 	go.uber.org/goleak v1.2.0
 	go.uber.org/zap v1.24.0
 	golang.org/x/crypto v0.6.0
-<<<<<<< HEAD
-=======
 	golang.org/x/exp v0.0.0-20230213192124-5e25df0256eb
->>>>>>> 9b02357e
 	golang.org/x/text v0.9.0
 	golang.org/x/time v0.3.0
 	golang.org/x/tools v0.8.0
@@ -74,8 +71,6 @@
 	sigs.k8s.io/controller-tools v0.11.3
 	sigs.k8s.io/yaml v1.3.0
 )
-
-require golang.org/x/exp v0.0.0-20230213192124-5e25df0256eb
 
 require (
 	github.com/BurntSushi/toml v1.2.1 // indirect
