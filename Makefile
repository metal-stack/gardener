--- conflicted
+++ resolved
@@ -160,22 +160,6 @@
 	@docker build --build-arg EFFECTIVE_VERSION=$(EFFECTIVE_VERSION)  -t $(GARDENLET_IMAGE_REPOSITORY):$(EFFECTIVE_VERSION)                -t $(GARDENLET_IMAGE_REPOSITORY):latest                -f Dockerfile --target gardenlet .
 	@docker build --build-arg EFFECTIVE_VERSION=$(EFFECTIVE_VERSION)  -t $(EXTENSION_PROVIDER_LOCAL_IMAGE_REPOSITORY):$(EFFECTIVE_VERSION) -t $(EXTENSION_PROVIDER_LOCAL_IMAGE_REPOSITORY):latest -f Dockerfile --target gardener-extension-provider-local .
 
-<<<<<<< HEAD
-.PHONY: docker-images-ppc
-docker-images-ppc:
-	@echo "Building docker images for IBM's POWER(ppc64le) with version and tag $(EFFECTIVE_VERSION)"
-	@docker build --build-arg EFFECTIVE_VERSION=$(EFFECTIVE_VERSION)  -t $(APISERVER_IMAGE_REPOSITORY):$(EFFECTIVE_VERSION)                -t $(APISERVER_IMAGE_REPOSITORY):latest                -f Dockerfile --target apiserver .
-	@docker build --build-arg EFFECTIVE_VERSION=$(EFFECTIVE_VERSION)  -t $(CONTROLLER_MANAGER_IMAGE_REPOSITORY):$(EFFECTIVE_VERSION)       -t $(CONTROLLER_MANAGER_IMAGE_REPOSITORY):latest       -f Dockerfile --target controller-manager .
-	@docker build --build-arg EFFECTIVE_VERSION=$(EFFECTIVE_VERSION)  -t $(NODE_AGENT_IMAGE_REPOSITORY):$(EFFECTIVE_VERSION)               -t $(NODE_AGENT_IMAGE_REPOSITORY):latest               -f Dockerfile --target node-agent .
-	@docker build --build-arg EFFECTIVE_VERSION=$(EFFECTIVE_VERSION)  -t $(SCHEDULER_IMAGE_REPOSITORY):$(EFFECTIVE_VERSION)                -t $(SCHEDULER_IMAGE_REPOSITORY):latest                -f Dockerfile --target scheduler .
-	@docker build --build-arg EFFECTIVE_VERSION=$(EFFECTIVE_VERSION)  -t $(ADMISSION_IMAGE_REPOSITORY):$(EFFECTIVE_VERSION)                -t $(ADMISSION_IMAGE_REPOSITORY):latest                -f Dockerfile --target admission-controller .
-	@docker build --build-arg EFFECTIVE_VERSION=$(EFFECTIVE_VERSION)  -t $(RESOURCE_MANAGER_IMAGE_REPOSITORY):$(EFFECTIVE_VERSION)         -t $(RESOURCE_MANAGER_IMAGE_REPOSITORY):latest         -f Dockerfile --target resource-manager .
-	@docker build --build-arg EFFECTIVE_VERSION=$(EFFECTIVE_VERSION)  -t $(OPERATOR_IMAGE_REPOSITORY):$(EFFECTIVE_VERSION)                 -t $(OPERATOR_IMAGE_REPOSITORY):latest                 -f Dockerfile --target operator .
-	@docker build --build-arg EFFECTIVE_VERSION=$(EFFECTIVE_VERSION)  -t $(GARDENLET_IMAGE_REPOSITORY):$(EFFECTIVE_VERSION)                -t $(GARDENLET_IMAGE_REPOSITORY):latest                -f Dockerfile --target gardenlet .
-	@docker build --build-arg EFFECTIVE_VERSION=$(EFFECTIVE_VERSION)  -t $(EXTENSION_PROVIDER_LOCAL_IMAGE_REPOSITORY):$(EFFECTIVE_VERSION) -t $(EXTENSION_PROVIDER_LOCAL_IMAGE_REPOSITORY):latest -f Dockerfile --target gardener-extension-provider-local .
-
-=======
->>>>>>> 80d87487
 .PHONY: docker-push
 docker-push:
 	@if ! docker images $(APISERVER_IMAGE_REPOSITORY) | awk '{ print $$2 }' | grep -q -F $(EFFECTIVE_VERSION); then echo "$(APISERVER_IMAGE_REPOSITORY) version $(EFFECTIVE_VERSION) is not yet built. Please run 'make docker-images'"; false; fi
